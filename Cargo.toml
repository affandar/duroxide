[package]
name = "duroxide"
version = "0.1.0"
edition = "2024"
description = "Deterministic task orchestration framework for Rust - inspired by Durable Task Framework"
license = "MIT"
repository = "https://github.com/affandar/duroxide"
homepage = "https://github.com/affandar/duroxide"
documentation = "https://docs.rs/duroxide"
readme = "README.md"
keywords = ["durable", "execution", "workflow", "orchestration", "deterministic", "replay", "async", "tasks"]
categories = ["asynchronous", "concurrency", "workflow", "durable"]

[features]
default = []
provider-test = []  # Enable all provider testing infrastructure (stress tests + correctness tests)
observability = ["opentelemetry", "opentelemetry_sdk", "opentelemetry-otlp", "tracing-opentelemetry"]

[dependencies]
tokio = { version = "1", features = ["full"] }
futures = "0.3"
serde = { version = "1", features = ["derive"] }
serde_json = "1"
async-trait = "0.1"
tracing = { version = "0.1", features = ["std"] }
tracing-subscriber = { version = "0.3", features = ["fmt", "env-filter", "json"] }
semver = "1"

# OpenTelemetry observability (optional)
opentelemetry = { version = "0.27", optional = true }
opentelemetry_sdk = { version = "0.27", features = ["rt-tokio"], optional = true }
opentelemetry-otlp = { version = "0.27", features = ["grpc-tonic"], optional = true }
tracing-opentelemetry = { version = "0.27", optional = true }

# SQLite support
sqlx = { version = "0.8", features = ["runtime-tokio-rustls", "sqlite", "macros", "migrate", "chrono"] }

# Ensure SQLite is bundled
[dependencies.libsqlite3-sys]
version = "0.28"
features = ["bundled"]

[dev-dependencies]
# Used in tests/examples
tempfile = "3"
proptest = "1.4"

[workspace]
members = [
    ".",
<<<<<<< HEAD
    "sqlite-stress",
]
=======
    "stress-tests",
]

# Clippy lints for better code quality
[lints.clippy]
# Correctness (warn for now, can upgrade to deny after fixing)
unwrap_used = "warn"
expect_used = "warn"

# Performance
clone_on_ref_ptr = "warn"
large_enum_variant = "warn"

# Style and maintainability
missing_errors_doc = "warn"
>>>>>>> 1965bee4
<|MERGE_RESOLUTION|>--- conflicted
+++ resolved
@@ -48,11 +48,7 @@
 [workspace]
 members = [
     ".",
-<<<<<<< HEAD
     "sqlite-stress",
-]
-=======
-    "stress-tests",
 ]
 
 # Clippy lints for better code quality
@@ -66,5 +62,4 @@
 large_enum_variant = "warn"
 
 # Style and maintainability
-missing_errors_doc = "warn"
->>>>>>> 1965bee4
+missing_errors_doc = "warn"